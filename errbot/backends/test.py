--- conflicted
+++ resolved
@@ -77,11 +77,6 @@
 
     def join(self, username=None, password=None):
         global rooms
-<<<<<<< HEAD
-        import config
-=======
-        from errbot.holder import bot
->>>>>>> 5e64b50d
         bot_itself = config.BOT_IDENTITY['username']
 
         if self.joined:
@@ -99,11 +94,6 @@
 
     def leave(self, reason=None):
         global rooms
-<<<<<<< HEAD
-        import config
-=======
-        from errbot.holder import bot
->>>>>>> 5e64b50d
         bot_itself = config.BOT_IDENTITY['username']
 
         if not self.joined:
